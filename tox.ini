# tox (https://tox.readthedocs.io/) is a tool for running tests
# in multiple virtualenvs. This configuration file will run the
# test suite on all supported python versions. To use it, "pip install tox"
# and then run "tox" from this directory.

[tox]
envlist =
<<<<<<< HEAD
     py36-test-numpy{116,117,118}
     python3.7-test-numpy{116,117,118}
     py36-test-pandas{025,1}
     python3.7-test-pandas{025,1}
=======
    py36-test-numpy{116,117,118}
    python3.7-test-numpy{116,117,118}
    py36-test-pandas{025,1}
 	python3.7-test-pandas{025,1}
    #py37-cov
#     cov_report
>>>>>>> 920edefc

[testenv]
setenv = PYSYN_CDBS = {toxinidir}/hoki/data/cdbs/
deps =
    numpy116: numpy==1.16.*
    numpy117: numpy==1.17.*
    numpy118: numpy==1.18.*
    pandas025: pandas==0.25.*
    pandas1: pandas==1.0.*
    pytest
commands =
    pytest
<<<<<<< HEAD
    #cov: codecov --token=724a343a-36d5-4289-9516-598c12d42409
=======
>>>>>>> 920edefc

    #cov: codecov --token=724a343a-36d5-4289-9516-598c12d42409

#[testenv:cov_report]
#changedir = {toxworkdir}/tox_testing
#deps = coverage
#skip_install = true
#commands =
#  coverage html -d htmlcov<|MERGE_RESOLUTION|>--- conflicted
+++ resolved
@@ -5,19 +5,12 @@
 
 [tox]
 envlist =
-<<<<<<< HEAD
-     py36-test-numpy{116,117,118}
-     python3.7-test-numpy{116,117,118}
-     py36-test-pandas{025,1}
-     python3.7-test-pandas{025,1}
-=======
     py36-test-numpy{116,117,118}
     python3.7-test-numpy{116,117,118}
     py36-test-pandas{025,1}
  	python3.7-test-pandas{025,1}
     #py37-cov
 #     cov_report
->>>>>>> 920edefc
 
 [testenv]
 setenv = PYSYN_CDBS = {toxinidir}/hoki/data/cdbs/
@@ -30,10 +23,6 @@
     pytest
 commands =
     pytest
-<<<<<<< HEAD
-    #cov: codecov --token=724a343a-36d5-4289-9516-598c12d42409
-=======
->>>>>>> 920edefc
 
     #cov: codecov --token=724a343a-36d5-4289-9516-598c12d42409
 
