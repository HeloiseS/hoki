--- conflicted
+++ resolved
@@ -20,8 +20,8 @@
     pytest
     codecov
 commands =
-<<<<<<< HEAD
     pytest
+
     #cov: codecov --token=724a343a-36d5-4289-9516-598c12d42409
 
 #[testenv:cov_report]
@@ -30,7 +30,3 @@
 #skip_install = true
 #commands =
 #  coverage html -d htmlcov
-    
-=======
-    pytest
->>>>>>> 4a2e43cd
