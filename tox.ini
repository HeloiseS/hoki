# tox (https://tox.readthedocs.io/) is a tool for running tests
# in multiple virtualenvs. This configuration file will run the
# test suite on all supported python versions. To use it, "pip install tox"
# and then run "tox" from this directory.

[tox]
envlist =
<<<<<<< HEAD
     py36-test-numpy{116,117,118}
     python3.7-test-numpy{116,117,118}
     py36-test-pandas{025,1}
     python3.7-test-pandas{025,1}

=======
     py{36,37}-test-numpy{116,117,118}
     py{36,37}-test-pandas{025,1}
     #py37-cov
#     cov_report
>>>>>>> d24efbed
[testenv]
setenv = PYSYN_CDBS = {toxinidir}/hoki/data/cdbs/
deps =
    numpy116: numpy==1.16.*
    numpy117: numpy==1.17.*
    numpy118: numpy==1.18.*
    pandas025: pandas==0.25.*
    pandas1: pandas==1.0.*
    pytest
commands =
    pytest
<<<<<<< HEAD
    #cov: codecov --token=724a343a-36d5-4289-9516-598c12d42409
=======
>>>>>>> d24efbed

    #cov: codecov --token=724a343a-36d5-4289-9516-598c12d42409

#[testenv:cov_report]
#changedir = {toxworkdir}/tox_testing
#deps = coverage
#skip_install = true
#commands =
#  coverage html -d htmlcov
<|MERGE_RESOLUTION|>--- conflicted
+++ resolved
@@ -5,18 +5,11 @@
 
 [tox]
 envlist =
-<<<<<<< HEAD
-     py36-test-numpy{116,117,118}
-     python3.7-test-numpy{116,117,118}
-     py36-test-pandas{025,1}
-     python3.7-test-pandas{025,1}
-
-=======
      py{36,37}-test-numpy{116,117,118}
      py{36,37}-test-pandas{025,1}
      #py37-cov
 #     cov_report
->>>>>>> d24efbed
+
 [testenv]
 setenv = PYSYN_CDBS = {toxinidir}/hoki/data/cdbs/
 deps =
@@ -28,10 +21,6 @@
     pytest
 commands =
     pytest
-<<<<<<< HEAD
-    #cov: codecov --token=724a343a-36d5-4289-9516-598c12d42409
-=======
->>>>>>> d24efbed
 
     #cov: codecov --token=724a343a-36d5-4289-9516-598c12d42409
 
