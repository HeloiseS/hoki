--- conflicted
+++ resolved
@@ -6,15 +6,8 @@
 # events but only for the master branch
 on:
   push:
-<<<<<<< HEAD
-#    branches: [ master, migration ]
-  pull_request:
-#    branches: [ master ]
-=======
 
   pull_request:
-
->>>>>>> d24efbed
 
 # A workflow run is made up of one or more jobs that can run sequentially or in parallel
 jobs:
