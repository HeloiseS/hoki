# This is a basic workflow to help you get started with Actions

name: CI

# Controls when the action will run. Triggers the workflow on push or pull request
# events but only for the master branch
on:
  push:
<<<<<<< HEAD
#    branches: [ master, spectra, csp]
  pull_request:
#    branches: [ master, spectra, csp ]
=======
#    branches: [ master, stats]
  pull_request:
#     branches: [ master ]
>>>>>>> a37b5018

# A workflow run is made up of one or more jobs that can run sequentially or in parallel
jobs:
  # This workflow contains a single job called "build"
  build:
    # The type of runner that the job will run on
    runs-on: ubuntu-latest

    # Steps represent a sequence of tasks that will be executed as part of the job
    steps:
    # Checks-out your repository under $GITHUB_WORKSPACE, so your job can access it
    - uses: actions/checkout@v2
    
    - name: Set up Python
      uses: actions/setup-python@v2
      with:
        python-version: '3.x'
    - name: Install dependencies
      run: |
        python -m pip install --upgrade pip
        python -m pip install tox
        
    - name: Run Tox
      run: tox
      
   # - name: Upload coverage to codecov
   #   uses: codecov/codecov-action@v1
   #   with:
   #     token: ${{ secrets.CODECOV_TOKEN }}
   #     file: ./coverage.xml
   #     fail_ci_if_error: False
<|MERGE_RESOLUTION|>--- conflicted
+++ resolved
@@ -6,15 +6,8 @@
 # events but only for the master branch
 on:
   push:
-<<<<<<< HEAD
-#    branches: [ master, spectra, csp]
+  
   pull_request:
-#    branches: [ master, spectra, csp ]
-=======
-#    branches: [ master, stats]
-  pull_request:
-#     branches: [ master ]
->>>>>>> a37b5018
 
 # A workflow run is made up of one or more jobs that can run sequentially or in parallel
 jobs:
