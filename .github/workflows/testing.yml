# This is a basic workflow to help you get started with Actions

name: CI

# Controls when the action will run. Triggers the workflow on push or pull request
# events but only for the master branch
on:
  push:

  pull_request:

# A workflow run is made up of one or more jobs that can run sequentially or in parallel
jobs:
  # This workflow contains a single job called "build"
  build:
    # The type of runner that the job will run on
    runs-on: ubuntu-latest

    strategy:
        matrix:
            python-version: ['3.x','3.6','3.7']
    name: Python ${{ matrix.python-version }}
    steps:
        - uses: actions/checkout@v2
        - name: Setup python
          uses: actions/setup-python@v2
          with: 
            python-version: ${{ matrix.python-version }}
            architecture: x64
        - name: Install dependencies
<<<<<<< HEAD
          run:  |
            python -m pip install --updrage pip
            python -m pip install tox
        - name: Run Tox
          run: tox
=======
        - run:  |
            python -m pip install --updrage pip
            python -m pip install tox
        - name: Run Tox
        - run: tox
>>>>>>> 7df70a3d
    # Steps represent a sequence of tasks that will be executed as part of the job
    #steps:
    # Checks-out your repository under $GITHUB_WORKSPACE, so your job can access it
    #- uses: actions/checkout@v2
    
    #- name: Set up Python
    #  uses: actions/setup-python@v2
    #  with:
    #    python-version: '3.x'
    #- name: Install dependencies
    #  run: |
    #    python -m pip install --upgrade pip
    #    python -m pip install tox
        
    #- name: Run Tox
    #  run: tox
      
   # - name: Upload coverage to codecov
   #   uses: codecov/codecov-action@v1
   #   with:
   #     token: ${{ secrets.CODECOV_TOKEN }}
   #     file: ./coverage.xml
   #     fail_ci_if_error: False
<|MERGE_RESOLUTION|>--- conflicted
+++ resolved
@@ -28,19 +28,11 @@
             python-version: ${{ matrix.python-version }}
             architecture: x64
         - name: Install dependencies
-<<<<<<< HEAD
           run:  |
-            python -m pip install --updrage pip
+            python -m pip install --upgrade pip
             python -m pip install tox
         - name: Run Tox
           run: tox
-=======
-        - run:  |
-            python -m pip install --updrage pip
-            python -m pip install tox
-        - name: Run Tox
-        - run: tox
->>>>>>> 7df70a3d
     # Steps represent a sequence of tasks that will be executed as part of the job
     #steps:
     # Checks-out your repository under $GITHUB_WORKSPACE, so your job can access it
