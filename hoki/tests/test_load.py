from hoki import load
import pkg_resources
from unittest.mock import patch
import numpy.testing as npt
import pytest
import pandas as pd
import numpy as np
from hoki.constants import *
from hoki.utils.exceptions import HokiFormatError, HokiKeyError, HokiTypeError


data_path = pkg_resources.resource_filename('hoki', 'data')

sn_file = data_path+'/supernova-bin-imf_chab100.z008.dat'
nmbr_file = data_path+'/numbers-bin-imf_chab100.z001.dat'
yields_file = data_path+'/yields-bin-imf_chab100.z001.dat'
masses_file_sin = data_path+'/starmass-sin-imf_chab100.z006.dat'
masses_file_bin = data_path+'/starmass-bin-imf_chab100.z014.dat'
hr_file = data_path+'/hrs-sin-imf_chab100.zem4.dat'
sed_file = data_path+'/spectra-bin-imf135_300.z002.dat'
ion_file = data_path+'/ionizing-bin-imf135_300.z002.dat'
colour_file = data_path+'/colours-bin-imf135_300.z002.dat'
cmd_path = data_path+'/cmd_bv_z002_bin_imf135_300'
optical_em_lines_path = data_path+'/Optical_data_bin_z006.dat'
UV_em_lines_path = data_path+'/UV_data_bin_z006.dat'


def test_unpickle():
    cmd = load.unpickle(cmd_path)
    assert cmd is not None, 'Unpickle returned None'


def test_model_output():
    data = load.model_output(sn_file)
    data = load.model_output(nmbr_file)
    data = load.model_output(yields_file)
    data = load.model_output(masses_file_bin)
    data = load.model_output(sed_file)
    data = load.model_output(ion_file)
    data = load.model_output(hr_file, hr_type='TL')
    data = load.model_output(hr_file, hr_type='Tg')
    data = load.model_output(hr_file, hr_type='TTG')
    del data


#def test_dummy_to_dataframe():
#    load.dummy_to_dataframe(data_path+"/NEWSINMODS/z020/sneplot-z020-11")


def test_load_sn_rates():
    data = load._sn_rates(sn_file)
    assert data.shape[0] > 0, "The DataFrame is empty"
    assert data.shape[1] == 18, "There should be 18 columns, instead there are "+str(data.shape[1])


def test_load_stellar_numbers():
    data = load._stellar_numbers(nmbr_file)
    assert data.shape[0] > 0, "The DataFrame is empty"
    assert data.shape[1] == 21, "There should be 21 columns, instead there are "+str(data.shape[1])


def test_load_yields():
    data = load._yields(yields_file)
    assert data.shape[0] > 0, "the dataframe is empty"
    assert data.shape[1] == 9, "there should be 9 columns, instead there are "+str(data.shape[1])


def test_load_stellar_masses_sin():
    data = load._stellar_masses(masses_file_sin)
    assert data.shape[0] > 0, "the dataframe is empty"
    assert data.shape[1] == 3, "there should be 3 columns, instead there are "+str(data.shape[1])


def test_load_stellar_masses_bin():
    data = load._stellar_masses(masses_file_bin)
    assert data.shape[0] > 0, "the dataframe is empty"
    assert data.shape[1] == 3, "there should be 3 columns, instead there are "+str(data.shape[1])


def test_load_hrTL():
    data = load._hrTL(hr_file)
    assert data.high_H.shape == (51, 100, 100), "Attribute high_H has the wrong shape"
    assert data.medium_H.shape == (51, 100, 100), "Attribute medium_H has the wrong shape"
    assert data.low_H.shape == (51, 100, 100), "Attribute low_H has the wrong shape"


def test_load_hrTg():
    data = load._hrTg(hr_file)
    assert data.high_H.shape == (51, 100, 100), "Attribute high_H has the wrong shape"
    assert data.medium_H.shape == (51, 100, 100), "Attribute medium_H has the wrong shape"
    assert data.low_H.shape == (51, 100, 100), "Attribute low_H has the wrong shape"


def test_load_hrTTG():
    data = load._hrTTG(hr_file)
    assert data.high_H.shape == (51, 100, 100), "Attribute high_H has the wrong shape"
    assert data.medium_H.shape == (51, 100, 100), "Attribute medium_H has the wrong shape"
    assert data.low_H.shape == (51, 100, 100), "Attribute low_H has the wrong shape"


def test_sed():
    data = load._sed(sed_file)
    assert data.shape[0] > 0, "the dataframe is empty"
    assert data.shape[1] == 52, "there should be 52 columns, instead there are "+str(data.shape[1])


def test_ion():
    data = load._ionizing_flux(ion_file)
    assert data.shape[0] > 0, "the dataframe is empty"
    assert data.shape[1] == 5, "there should be 5 columns, instead there are "+str(data.shape[1])


def test_colours():
    data = load._colours(colour_file)
    assert data.shape[0] > 0, "the dataframe is empty"
    assert data.shape[1] == 26, "there should be 26 columns, instead there are "+str(data.shape[1])


def test_nebular_emission_lines():
    data = load.nebular_lines(optical_em_lines_path)
    assert data.shape == (3087,24), "The DataFrame doesn't have the right shape something happened"
    data = load.nebular_lines(UV_em_lines_path)
    assert data.shape == (3087, 26)

#############################
#  Test BPASS File Loading  #
#############################


class TestLoadAllRates(object):

    # Setup files to load
    data = load.model_output(
        f"{data_path}/supernova-bin-imf135_300.zem5.dat")

    # Check if function loads rates
    @patch("hoki.load.model_output")
    def test_load_rates(self, mock_model_output):
        mock_model_output.return_value = self.data
<<<<<<< HEAD
        x = load.all_rates(f"{data_path}", "imf135_300"),\
=======
        x = load.rates_all_z(f"{data_path}", "imf135_300"),\
>>>>>>> 920edefc
            "The rates cannot be initialised."

    # Load rates
    with patch("hoki.load.model_output") as mock_model_output:
        mock_model_output.return_value = data
<<<<<<< HEAD
        x = load.all_rates(f"{data_path}", "imf135_300")
=======
        x = load.rates_all_z(f"{data_path}", "imf135_300")
>>>>>>> 920edefc

    # Test wrong inputs
    def test_file_not_present(self):
        with pytest.raises(AssertionError):
<<<<<<< HEAD
            _ = load.all_rates(f"{data_path}", "imf135_300"),\
=======
            _ = load.rates_all_z(f"{data_path}", "imf135_300"),\
>>>>>>> 920edefc
                "The file is not present, but the load function runs."

    def test_wrong_imf(self):
        with pytest.raises(HokiKeyError):
<<<<<<< HEAD
            _ = load.all_rates(f"{data_path}", "i"),\
=======
            _ = load.rates_all_z(f"{data_path}", "i"),\
>>>>>>> 920edefc
                "An unsupported IMF is taken as an input."

    # Test output
    def test_output_shape(self):
        assert type(self.x) == pd.DataFrame
        assert (self.x.columns.get_level_values(0).unique() ==
                np.array(BPASS_EVENT_TYPES)).all(),\
            "wrong headers read from the file."
        assert (self.x.columns.get_level_values(1).unique() ==
                np.array(BPASS_NUM_METALLICITIES)).all(),\
            "wrong metallicity header"

    def test_output(self):
        assert np.isclose(self.x.loc[:, ("Ia", 0.00001)],
                          self.data["Ia"]).all(),\
            "Models are not loaded correctly."


<<<<<<< HEAD
class TestLoadAllSpectra(object):
=======
class TestLoadAllsSpectra(object):
>>>>>>> 920edefc

    # Initialise model_output DataFrame
    # This reduces I/O readings
    data = load.model_output(
        f"{data_path}/spectra-bin-imf135_300.z002.dat")

    # Patch the model_output function
    @patch("hoki.data_compilers.np.loadtxt")
    @patch("hoki.data_compilers.isfile")
    def test_compile_spectra(self, mock_isfile, mock_model_output):

        # Set the model_output to the DataFrame
        mock_model_output.return_value = self.data.to_numpy()
<<<<<<< HEAD
        mock_isfile.return_value = True
        spec = load.all_spectra(f"{data_path}", "imf135_300")
=======

        spec = load.spectra_all_z(f"{data_path}", "imf135_300")
>>>>>>> 920edefc

        # Check if compiled file is created
        assert os.path.isfile(f"{data_path}/all_spectra-bin-imf135_300.npy"),\
            "No compiled file is created."

        # Check output numpy array
        npt.assert_allclose(
            spec[3],
            self.data.loc[:, slice("6.0", "11.0")].T.to_numpy(),
            err_msg="Loading of files has failed."
        )

    def test_load_pickled_file(self):

<<<<<<< HEAD
        spec = load.all_spectra(f"{data_path}", "imf135_300")
=======
        spec = load.spectra_all_z(f"{data_path}", "imf135_300")
>>>>>>> 920edefc

        # Check output numpy array
        npt.assert_allclose(
            spec[3],
            self.data.loc[:, slice("6.0", "11.0")].T.to_numpy(),
            err_msg="Loading of compiled file has failed."
        )

<<<<<<< HEAD
        os.remove(f"{data_path}/all_spectra-bin-imf135_300.npy")


class TestLoadAllEmissivities(object):

    # Initialise model_output DataFrame
    # This reduces I/O readings
    data = load.model_output(
        f"{data_path}/ionizing-bin-imf135_300.z002.dat")

    # Patch the model_output function
    @patch("hoki.data_compilers.np.loadtxt")
    @patch("hoki.data_compilers.isfile")
    def test_compile_emissivities(self, mock_isfile, mock_model_output):

        # Set the model_output to the DataFrame
        mock_model_output.return_value = self.data.to_numpy()
        mock_isfile.return_value = True
        res = load.all_emissivities(f"{data_path}", "imf135_300")

        # Check if compiled file is created
        assert os.path.isfile(f"{data_path}/all_ionizing-bin-imf135_300.npy"),\
            "No compiled file is created."

        # Check output numpy array
        npt.assert_allclose(
            res[3],
            self.data.drop(columns='log_age').to_numpy(),
            err_msg="Loading of files has failed."
        )

    def test_load_pickled_file(self):

        res = load.all_emissivities(f"{data_path}", "imf135_300")

        # Check output numpy array
        npt.assert_allclose(
            res[3],
            self.data.drop(columns='log_age').to_numpy(),
            err_msg="Loading of compiled file has failed."
        )

        os.remove(f"{data_path}/all_ionizing-bin-imf135_300.npy")
=======
        os.remove(f"{data_path}/all_spectra-bin-imf135_300.npy")
>>>>>>> 920edefc
<|MERGE_RESOLUTION|>--- conflicted
+++ resolved
@@ -137,39 +137,23 @@
     @patch("hoki.load.model_output")
     def test_load_rates(self, mock_model_output):
         mock_model_output.return_value = self.data
-<<<<<<< HEAD
         x = load.all_rates(f"{data_path}", "imf135_300"),\
-=======
-        x = load.rates_all_z(f"{data_path}", "imf135_300"),\
->>>>>>> 920edefc
             "The rates cannot be initialised."
 
     # Load rates
     with patch("hoki.load.model_output") as mock_model_output:
         mock_model_output.return_value = data
-<<<<<<< HEAD
         x = load.all_rates(f"{data_path}", "imf135_300")
-=======
-        x = load.rates_all_z(f"{data_path}", "imf135_300")
->>>>>>> 920edefc
 
     # Test wrong inputs
     def test_file_not_present(self):
         with pytest.raises(AssertionError):
-<<<<<<< HEAD
             _ = load.all_rates(f"{data_path}", "imf135_300"),\
-=======
-            _ = load.rates_all_z(f"{data_path}", "imf135_300"),\
->>>>>>> 920edefc
                 "The file is not present, but the load function runs."
 
     def test_wrong_imf(self):
         with pytest.raises(HokiKeyError):
-<<<<<<< HEAD
             _ = load.all_rates(f"{data_path}", "i"),\
-=======
-            _ = load.rates_all_z(f"{data_path}", "i"),\
->>>>>>> 920edefc
                 "An unsupported IMF is taken as an input."
 
     # Test output
@@ -188,11 +172,7 @@
             "Models are not loaded correctly."
 
 
-<<<<<<< HEAD
 class TestLoadAllSpectra(object):
-=======
-class TestLoadAllsSpectra(object):
->>>>>>> 920edefc
 
     # Initialise model_output DataFrame
     # This reduces I/O readings
@@ -206,13 +186,8 @@
 
         # Set the model_output to the DataFrame
         mock_model_output.return_value = self.data.to_numpy()
-<<<<<<< HEAD
         mock_isfile.return_value = True
         spec = load.all_spectra(f"{data_path}", "imf135_300")
-=======
-
-        spec = load.spectra_all_z(f"{data_path}", "imf135_300")
->>>>>>> 920edefc
 
         # Check if compiled file is created
         assert os.path.isfile(f"{data_path}/all_spectra-bin-imf135_300.npy"),\
@@ -227,11 +202,7 @@
 
     def test_load_pickled_file(self):
 
-<<<<<<< HEAD
         spec = load.all_spectra(f"{data_path}", "imf135_300")
-=======
-        spec = load.spectra_all_z(f"{data_path}", "imf135_300")
->>>>>>> 920edefc
 
         # Check output numpy array
         npt.assert_allclose(
@@ -240,7 +211,6 @@
             err_msg="Loading of compiled file has failed."
         )
 
-<<<<<<< HEAD
         os.remove(f"{data_path}/all_spectra-bin-imf135_300.npy")
 
 
@@ -283,7 +253,4 @@
             err_msg="Loading of compiled file has failed."
         )
 
-        os.remove(f"{data_path}/all_ionizing-bin-imf135_300.npy")
-=======
-        os.remove(f"{data_path}/all_spectra-bin-imf135_300.npy")
->>>>>>> 920edefc
+        os.remove(f"{data_path}/all_ionizing-bin-imf135_300.npy")