--- conflicted
+++ resolved
@@ -172,11 +172,7 @@
             "Models are not loaded correctly."
 
 
-<<<<<<< HEAD
-class TestLoadAllsSpectra(object):
-=======
 class TestLoadAllSpectra(object):
->>>>>>> 8bbe799b
 
     # Initialise model_output DataFrame
     # This reduces I/O readings
@@ -190,11 +186,7 @@
 
         # Set the model_output to the DataFrame
         mock_model_output.return_value = self.data.to_numpy()
-<<<<<<< HEAD
-
-=======
         mock_isfile.return_value = True
->>>>>>> 8bbe799b
         spec = load.spectra_all_z(f"{data_path}", "imf135_300")
 
         # Check if compiled file is created
@@ -219,9 +211,6 @@
             err_msg="Loading of compiled file has failed."
         )
 
-<<<<<<< HEAD
-        os.remove(f"{data_path}/all_spectra-bin-imf135_300.npy")
-=======
         os.remove(f"{data_path}/all_spectra-bin-imf135_300.npy")
 
 
@@ -264,5 +253,4 @@
             err_msg="Loading of compiled file has failed."
         )
 
-        os.remove(f"{data_path}/all_ionizing-bin-imf135_300.npy")
->>>>>>> 8bbe799b
+        os.remove(f"{data_path}/all_ionizing-bin-imf135_300.npy")