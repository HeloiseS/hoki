--- conflicted
+++ resolved
@@ -11,12 +11,8 @@
 import pickle
 import pkg_resources
 import hoki.data_compilers
-<<<<<<< HEAD
-from hoki.utils.exceptions import HokiKeyError
-=======
 import warnings
 from hoki.utils.exceptions import HokiDeprecationWarning, HokiKeyError
->>>>>>> 920edefc
 
 # TODO: Should I allow people to chose to load the data into a numpy arrays as well or is the
 #       data frame good enough?
@@ -421,11 +417,7 @@
 #  BPASS Load over all metallicity  #
 #####################################
 
-<<<<<<< HEAD
-def all_rates(data_path, imf, binary=True):
-=======
 def rates_all_z(data_path, imf, binary=True):
->>>>>>> 920edefc
     """
     Loads the BPASS supernova event files.
 
@@ -456,18 +448,11 @@
 
     Returns
     -------
-<<<<<<< HEAD
-    `pandas.DataFrame` (51, (8,13))
-        A pandas MultiIndex dataframe containing the BPASS number of events
-        per metallicity per type.
-        Usage: rates.loc[log_age, (type, metallicity)]
-=======
     `pandas.DataFrame` (51, (8,13)) (log_age, (event_types, metallicity)
         A pandas MultiIndex dataframe containing the BPASS number of events
         per metallicity per type.
         Usage:   rates.loc[log_age, (type, metallicity)]
         Example: rates.loc[6.5, ("Ia", 0.02)]
->>>>>>> 920edefc
 
 
         Notes
@@ -508,11 +493,7 @@
     # load supernova count files
     for num, metallicity in enumerate(BPASS_METALLICITIES):
         data = model_output(
-<<<<<<< HEAD
-            f"{data_path}/supernova-{star}-{imf}.z{metallicity}.dat"
-=======
             f"{data_path}/supernova-{star}-{imf}.{metallicity}.dat"
->>>>>>> 920edefc
         )
         data = data.loc[:, slice(BPASS_EVENT_TYPES[0], BPASS_EVENT_TYPES[-1])]
 
@@ -522,25 +503,12 @@
     return rates.swaplevel(0, 1, axis=1)
 
 
-<<<<<<< HEAD
-def all_spectra(data_path, imf, binary=True):
-=======
 def spectra_all_z(data_path, imf, binary=True):
->>>>>>> 920edefc
     """
     Load all BPASS spectra from files.
 
     Notes
     -----
-<<<<<<< HEAD
-    The first time this function is run on a folder it will generate an npy
-    file containing all the BPASS spectra per metallicity for faster loading in
-    the future. It stores the file in the same folder with the name:
-    `all_spectra-[bin/sin]-[imf].npy`.
-
-    The spectra are just read from file and not normalised.
-
-=======
     The first time this function is ran on a folder it will generate a pickle
     file containing all the BPASS spectra per metallicity for faster loading
     in the future. It stores the file in the same folder with the name:
@@ -549,7 +517,6 @@
     The spectra are just read from file and not normalised.
 
 
->>>>>>> 920edefc
     Input
     -----
     data_path : `str`
@@ -574,16 +541,12 @@
 
     Returns
     -------
-<<<<<<< HEAD
-    spectra : `numpy.ndarray` (N_Z, N_age, N_lam) [(metallicity, log_age, wavelength)]
-=======
     spectra : `numpy.ndarray` (13, 51, 100000) [(metallicity, log_age, wavelength)]
->>>>>>> 920edefc
         A 3D numpy array containing all the BPASS spectra for a specific imf
         and binary or single star population.
         Usage: spectra[1][2][1000]
                 (gives L_\\odot for Z=0.0001 and log_age=6.2 at 999 Angstrom)
-<<<<<<< HEAD
+
     """
     # Check population type
     star = "bin" if binary else "sin"
@@ -593,98 +556,10 @@
         raise HokiKeyError(
             f"{imf} is not a BPASS IMF. Please select a correct IMF.")
 
-    # Check if compiled spectra are already present in data folder
-    try:
-        print("Trying to load precompiled file.")
-        spectra = np.load(f"{data_path}/all_spectra-{star}-{imf}.npy")
-        print("Done Loading.")
-
-    # Compile the spectra for faster reading next time
-    except FileNotFoundError:
-        print("Failed")
-        print("Data will be compiled")
-        spec = hoki.data_compilers.SpectraCompiler(
-            data_path, data_path, imf, binary=binary
-        )
-        spectra = spec.output
-    return spectra
-
-
-def emissivities_all_z(data_path, imf, binary=True):
-    """
-    Load all BPASS emissivities from files.
-
-    Notes
-    -----
-    The first time this function is run on a folder it will generate an npy
-    file containing all the BPASS emissivities for faster loading in the
-    future. It stores the file in the same folder with the name:
-    `all_ionizing-[bin/sin]-[imf].npy`.
-
-    The emissivities are just read from file and not normalised.
-
-
-    Input
-    -----
-    data_path : `str`
-        The path to the folder containing the BPASS files.
-
-    binary : `bool`
-        Use the binary files or just the single stars. Default=True
-
-    imf : `str`
-        BPASS Identifier of the IMF to be used.
-        The accepted IMF identifiers are:
-        - `"imf_chab100"`
-        - `"imf_chab300"`
-        - `"imf100_100"`
-        - `"imf100_300"`
-        - `"imf135_100"`
-        - `"imf135_300"`
-        - `"imfall_300"`
-        - `"imf170_100"`
-        - `"imf170_300"`
-
-    Returns
-    -------
-    emissivities : `numpy.ndarray` (N_Z, N_age, 4) [(metallicity, log_age, band)]
-        A 3D numpy array containing all the BPASS emissivities (Nion [1/s],
-        L_Halpha [ergs/s], L_FUV [ergs/s/A], L_NUV [ergs/s/A]) for a specific
-        imf and binary or single star population.
-        Usage: spectra[1][2][0]
-                (gives Nion for Z=0.0001 and log_age=6.2)
-=======
-
->>>>>>> 920edefc
-    """
-    # Check population type
-    star = "bin" if binary else "sin"
-
-    # check IMF key
-    if imf not in BPASS_IMFS:
-        raise HokiKeyError(
-            f"{imf} is not a BPASS IMF. Please select a correct IMF.")
-
     # check if data_path is a string
     if not isinstance(data_path, str):
          raise HokiTypeError("The folder location is expected to be a string.")
 
-<<<<<<< HEAD
-    # Check if compiled spectra are already present in data folder
-    if os.path.isfile(f"{data_path}/all_ionizing-{star}-{imf}.npy")
-        print("Load precompiled file.")
-        emissivities = np.load(f"{data_path}/all_ionizing-{star}-{imf}.npy")
-        print("Done Loading.")
-
-    # Compile the spectra for faster reading next time otherwise
-    else:
-        print("Compiled file not found. Data will be compiled.")
-        res = hoki.data_compilers.EmissivityCompiler(
-            data_path, data_path, imf, binary=binary
-        )
-        emissivities = res.output
-    return emissivities
-=======
     # check if compiled file exists
     if os.path.isfile(f"{data_path}/all_spectra-{star}-{imf}.npy"):
         print("Loading precompiled file.")
@@ -698,7 +573,78 @@
         )
         spectra = spec.spectra
     return spectra
->>>>>>> 920edefc
+
+
+def emissivities_all_z(data_path, imf, binary=True):
+    """
+    Load all BPASS emissivities from files.
+
+    Notes
+    -----
+    The first time this function is run on a folder it will generate an npy
+    file containing all the BPASS emissivities for faster loading in the
+    future. It stores the file in the same folder with the name:
+    `all_ionizing-[bin/sin]-[imf].npy`.
+
+    The emissivities are just read from file and not normalised.
+
+
+    Input
+    -----
+    data_path : `str`
+        The path to the folder containing the BPASS files.
+
+    binary : `bool`
+        Use the binary files or just the single stars. Default=True
+
+    imf : `str`
+        BPASS Identifier of the IMF to be used.
+        The accepted IMF identifiers are:
+        - `"imf_chab100"`
+        - `"imf_chab300"`
+        - `"imf100_100"`
+        - `"imf100_300"`
+        - `"imf135_100"`
+        - `"imf135_300"`
+        - `"imfall_300"`
+        - `"imf170_100"`
+        - `"imf170_300"`
+
+    Returns
+    -------
+    emissivities : `numpy.ndarray` (N_Z, N_age, 4) [(metallicity, log_age, band)]
+        A 3D numpy array containing all the BPASS emissivities (Nion [1/s],
+        L_Halpha [ergs/s], L_FUV [ergs/s/A], L_NUV [ergs/s/A]) for a specific
+        imf and binary or single star population.
+        Usage: spectra[1][2][0]
+                (gives Nion for Z=0.0001 and log_age=6.2)
+    """
+    # Check population type
+    star = "bin" if binary else "sin"
+
+    # check IMF key
+    if imf not in BPASS_IMFS:
+        raise HokiKeyError(
+            f"{imf} is not a BPASS IMF. Please select a correct IMF.")
+
+    # check if data_path is a string
+    if not isinstance(data_path, str):
+         raise HokiTypeError("The folder location is expected to be a string.")
+
+    # Check if compiled spectra are already present in data folder
+    if os.path.isfile(f"{data_path}/all_ionizing-{star}-{imf}.npy")
+        print("Load precompiled file.")
+        emissivities = np.load(f"{data_path}/all_ionizing-{star}-{imf}.npy")
+        print("Done Loading.")
+
+    # Compile the spectra for faster reading next time otherwise
+    else:
+        print("Compiled file not found. Data will be compiled.")
+        res = hoki.data_compilers.EmissivityCompiler(
+            data_path, data_path, imf, binary=binary
+        )
+        emissivities = res.output
+    return emissivities
 
 
 #################
