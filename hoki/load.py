"""
This module implements the tools to easily load BPASS data.
"""

import pandas as pd
import hoki.hrdiagrams as hr
from hoki.constants import *
import os
import yaml
import io
import pickle
import pkg_resources
import hoki.data_compilers
import warnings
from hoki.utils.exceptions import HokiDeprecationWarning, HokiKeyError

# TODO: Should I allow people to chose to load the data into a numpy arrays as well or is the
#       data frame good enough?

__all__ = ['model_input', 'model_output', 'set_models_path', 'unpickle']

data_path = pkg_resources.resource_filename('hoki', 'data')


########################
# GENERAL LOAD HELPERS #
########################


def unpickle(path):
    """Extract pickle files"""
    assert os.path.isfile(path), 'File not found.'
    return pickle.load(open(path, 'rb'))


# TODO: Deprecation warning
def set_models_path(path):
    """
    Changes the path to the stellar models in hoki's settings

    Parameters
    ----------
    path : str,
        Absolute path to the top level of the stellar models this could be a directory named something like
        bpass-v2.2-newmodels and the next level down should contain 'NEWBINMODS' and 'NEWSINMODS'.


    Notes
    -----
    You are going to have to reload hoki for your new path to take effect.

    """
    deprecation_msg = "set_models_path has been moved to the hoki.constants module -- In future versions of hoki" \
                      "calling set_models_path from hoki.load will fail"

    warnings.warn(deprecation_msg, HokiDeprecationWarning)

    assert os.path.isdir(path), 'HOKI ERROR: The path provided does not correspond to a valid directory'

    path_to_settings = data_path+'/settings.yaml'
    with open(path_to_settings, 'r') as stream:
        settings = yaml.safe_load(stream)

    settings['models_path'] = path
    with io.open(path_to_settings, 'w', encoding='utf8') as outfile:
        yaml.dump(settings, outfile, default_flow_style=False, allow_unicode=True)

    print('Looks like everything went well! You can check the path was correctly updated by looking at this file:'
          '\n'+path_to_settings)


########################
#  LOAD DUMMY VARIABLE #
########################


def dummy_to_dataframe(filename, bpass_version=DEFAULT_BPASS_VERSION):
    """Reads in dummy to df from a filename"""
    inv_dict ={v: k for k, v in dummy_dicts[bpass_version].items()}
    cols = [inv_dict[key] if key in inv_dict.keys() else 'Nan'+str(key) for key in range(96)]
    dummy = pd.read_csv(filename, names=cols, sep=r"\s+", engine='python')
    return dummy

#########################
# MODEL INPUT FUNCTIONS #
#########################

def model_input(path):
    """
    Loads inputs from one file and put them in a dataframe

    Parameters
    ----------
    path : str
        Path to the file containing the input data.

    Returns
    -------

    """

    assert isinstance(path, str), "The location of the file is expected to be a string."
    assert os.path.isfile(path), f"File {path} does not exist, or its path is incorrect."

    lines = open(path).read().split("\n")

    # rows [a,b,c,d] in the BPASS manual
    row = [1, 0, 0, 0]

    # All potential input parameters and filename
    # If there is no corresponding value for a particular model, will append a NaN
    filenames = []
    modelimfs = []
    modeltypes = []
    mixedimf = []
    mixedage = []
    initialBH = []
    initialP = []

    # This goes through the file line by line. Using .split is not possible/convenient
    # The vector will tell use what we should do with this line.
    for l in lines[1:]:

        # This line contains the filename.
        if row[0]:
            filenames.append(l)
            # The next line will contain the imf probability and the type - we reset the vector..
            row = [0, 1, 0, 0]
            # ... and we skip the rest to read in the next line.
            continue

        # This line contains the imf probability and the type
        elif row[1]:
            elements = l.split() # we split the line into the 2 values
            modelimfs.append(elements[0]) # and append them
            modeltypes.append(elements[1])

            # The next step is decided according to the value of type
            # To know what each value means, consult the BPASS manual
            if int(elements[1]) < 2:
                # In this case all the other potential inputs are NaNs and we go back to the
                # beginning to read a new file name
                row = [1, 0, 0, 0]
                mixedimf.append(0.0)
                mixedage.append(0.0)
                initialBH.append(np.nan)
                initialP.append(np.nan)
                continue

            elif int(elements[1]) != 4:
                # If type is 2 or 3, we know the initial BH and initial P will be NaN
                # but we also need to read the next line so we set the vector accordingly.
                row = [0, 0, 1, 0]
                initialBH.append(np.nan)
                initialP.append(np.nan)
                continue

            elif int(elements[1]) == 4:
                # If the type is 4 we need all the other outputs, so we need the next 2 lines.
                # We set the vector accordingly.
                row = [0, 0, 1, 1]
                continue

        elif row[2]:
            # Splitting the two values and putting them in their respective lists
            elements = l.split()
            mixedimf.append(elements[0])
            mixedage.append(elements[1])

            # Then depending on whether we need the next line for more inputs
            # we set the vector to either go back to reading a filename or to probe those inputs.
            if not row[3]:
                row = [1, 0, 0, 0]
            if row[3]:
                row[2] = 0

            continue

        elif row[3]:
            # This reads the last possible pair of inputs and puts them in their rightful lists.
            elements = l.split()
            initialBH.append(elements[0])
            initialP.append(elements[0])
            # We then reset the vector to be reading in filenames because no more inputs are coming
            row = [1, 0, 0, 0]

    # Once we've goe through the whole file and filled our lists, we can put them in a dataframe
    # with some named columns and set the datatypes to strings and numbers.
    input_df = pd.DataFrame.from_dict({'filenames': filenames[:-1], 'model_imf': modelimfs,
                                       'types': modeltypes, 'mixed_imf': mixedimf,
                                       'mixed_age': mixedage, 'initial_BH': initialBH,
                                       'initial_P': initialP}).astype({'filenames': str,
                                                                       'model_imf': float,
                                                                       'types': int,
                                                                       'mixed_imf': float,
                                                                       'mixed_age': float,
                                                                       'initial_BH': float,
                                                                       'initial_P': float})
    return input_df


##########################
# MODEL OUTPUT FUNCTIONS #
##########################

def model_output(path, hr_type=None):
    """
    Loads a BPASS output file

    Parameters
    ----------
    path : str
        Path to the file containing the target data.

    hr_type : str, optional
        Type of HR diagram to load: 'TL', 'Tg' or 'TTG'.

    Returns
    -------
    Output Data : pandas.DataFrame or hoki.hrdiagrams.HRDiagrams object

    """

    assert isinstance(path, str), "HOKI ERROR: The location of the file is expected to be a string."
    assert os.path.isfile(path), "HOKI ERROR: This file does not exist, or its path is incorrect."
    assert hr_type in [None,'TL', 'Tg', 'TTG'], "HOKI ERROR: The HR diagram type is invalid. " \
                                                "Available options are: 'TL', 'Tg', 'TTG'. "

    if "supernova" in path:
        return _sn_rates(path)

    elif "numbers" in path:
        return _stellar_numbers(path)

    elif "yields" in path:
        return _yields(path)

    elif "starmass" in path:
        return _stellar_masses(path)

    elif "spectra" in path:
        return _sed(path)

    elif "ioniz" in path:
        return _ionizing_flux(path)

    elif "colour" in path:
        return _colours(path)

    elif "hrs" in path and hr_type == 'TL':
        return _hrTL(path)

    elif "hrs" in path and hr_type == 'Tg':
        return _hrTg(path)

    elif "hrs" in path and hr_type == 'TTG':
        return _hrTTG(path)

    else:
        print("HOKI ERROR -- Could not load the Stellar Population output. "
              "\nDEBUGGING ASSISTANT:\n1) Is the filename correct?"
              "\n2) Trying to load an HR diagram? "
              "Make sure hr_type is set! Available options are: 'TL', 'Tg', 'TTG'. ")


def _sn_rates(path):
    """
    Loads One Supernova rate file into a dataframe
    """
    return pd.read_csv(path, sep=r"\s+",
                       names=['log_age', 'Ia', 'IIP', 'II', 'Ib', 'Ic', 'LGRB', 'PISNe', 'low_mass',
                       'e_Ia', 'e_IIP', 'e_II', 'e_Ib', 'e_Ic', 'e_LGRB', 'e_PISNe', 'e_low_mass',
                       'age_yrs'], engine='python')


def _stellar_numbers(path):
    """
    Load One stellar type number file into a dataframe
    """
    return pd.read_csv(path, sep=r"\s+",
                       names=['log_age', 'O_hL', 'Of_hL', 'B_hL', 'A_hL', 'YSG_hL',
                              'K_hL', 'M_hL', 'WNH_hL', 'WN_hL', 'WC_hL',
                              'O_lL', 'Of_lL', 'B_lL', 'A_lL', 'YSG_lL',
                              'K_lL', 'M_lL', 'WNH_lL', 'WN_lL', 'WC_lL'], engine='python')


def _yields(path):
    """
    Load One yields file into a dataframe
    """
    return pd.read_csv(path, sep=r"\s+",
                       names=['log_age', 'H_wind', 'He_wind', 'Z_wind', 'E_wind',
                              'E_sn', 'H_sn', 'He_sn', 'Z_sn'], engine='python')


def _stellar_masses(path):
    """
    Load One stellar masses file into a dataframe
    """
    return pd.read_csv(path, sep=r"\s+",
                       names=['log_age', 'stellar_mass', 'remnant_mass'], engine='python')


def _hrTL(path):
    """
    Load HR diagrams (TL type)
    """
    # 'a' is just a place order which contains the whole file in an array of shape (45900,100)
    a = np.loadtxt(path)
    return hr.HRDiagram(a[0:5100,:].reshape(51,100,100),
                        a[5100:10200,:].reshape(51,100,100),
                        a[10200:15300,:].reshape(51,100,100), hr_type='TL')


def _hrTg(path):
    """
    Load One HR diagrams (Tg type)
    """
    a = np.loadtxt(path)
    return hr.HRDiagram(a[15300:20400,:].reshape(51,100,100),
                        a[20400:25500,:].reshape(51,100,100),
                        a[25500:30600,:].reshape(51,100,100), hr_type='Tg')


def _hrTTG(path):
    """
    Load One HR diagrams (T/TG type)
    """
    a = np.loadtxt(path)
    return hr.HRDiagram(a[30600:35700,:].reshape(51,100,100),
                        a[35700:40800,:].reshape(51,100,100),
                        a[40800:,:].reshape(51,100,100), hr_type='TTG')


def _sed(path):
    """
    Load One SED file
    """
    return pd.read_csv(path, sep=r"\s+", engine='python',
                       names=['WL', '6.0', '6.1', '6.2', '6.3', '6.4', '6.5', '6.6', '6.7', '6.8',
                              '6.9', '7.0', '7.1', '7.2', '7.3', '7.4', '7.5', '7.6', '7.7', '7.8',
                              '7.9', '8.0', '8.1', '8.2', '8.3', '8.4', '8.5', '8.6', '8.7', '8.8',
                              '8.9', '9.0', '9.1', '9.2', '9.3', '9.4', '9.5', '9.6', '9.7', '9.8',
                              '9.9', '10.0', '10.1', '10.2', '10.3', '10.4', '10.5', '10.6', '10.7',
                              '10.8', '10.9', '11.0'])


def _ionizing_flux(path):
    """
    Load One ionizing flux file
    """
    return pd.read_csv(path, sep=r'\s+', engine='python',
                       names=['log_age', 'prod_rate', 'halpha', 'FUV', 'NUV'])


def _colours(path):
    """
    Load One colour file
    """
    return pd.read_csv(path, sep=r'\s+', engine='python',
                       names=['log_age', 'V-I', 'U', 'B', 'V', 'R', 'I', 'J', 'H', 'K', 'u',
                              'g', 'r', 'i', 'z', 'f300w', 'f336w', 'f435w', 'f450w', 'f555w',
                              'f606w', 'f814w', 'prod_rate', 'halpha', 'FUV', 'NUV'])


##########################
# NEBULAR EMISSION LINES #
##########################


def nebular_lines(path):
    """
    Load the nebular line output information
    Parameters
    ----------
    path

    Returns
    -------

    """
    assert isinstance(path, str), "HOKI ERROR: The location of the file is expected to be a string."
    assert os.path.isfile(path), "HOKI: ERROR This file does not exist, or its path is incorrect."

    if 'UV' in path:
        return _UV_nebular_lines(path)
    elif 'Optical' in path:
        return _optical_nebular_lines(path)


def _optical_nebular_lines(path):
    column_opt_em_lines=['model_num', 'logU', 'log_nH', 'log_age',
                         'NII6548_F', 'NII6548_EW', 'NII6584_F', 'NII6584_EW',
                         'SiII6716_F', 'SiII6716_EW', 'SiII6731_F', 'SiII6731_EW',
                         'OI6300_F', 'OI6300_EW',
                         'OIII4959_F','OIII4959_EW','OIII5007_F','OIII5007_EW',
                         'Halpha_F', 'Halpha_EW', 'Hbeta_F', 'Hbeta_EW',
                         'HeI4686_F', 'HeI4686_EW']

    return pd.read_csv(path, skiprows=1, sep=r'\s+', engine='python', names=column_opt_em_lines)


def _UV_nebular_lines(path):
    column_UV_em_lines = ['model_num', 'logU', 'log_nH', 'log_age',
                          'HeII1640_F', 'HeII1640_EW',
                          'CIII1907_F', 'CIII1907_EW', 'CIII1910_F', 'CIII1910_EW',
                          'CIV1548_F', 'CIV1548_EW', 'CIV1551_F', 'CIV1551_EW',
                          'OI1357_F', 'OI1357_EW',
                          'OIII1661_F', 'OIII1661_EW', 'OIII1666_F', 'OIII1666_EW',
                          'SiII1263_F', 'SiII1263_EW', 'SiIII1308_F', 'SiIII1308_EW', 'SiII1531_F', 'SiII1531_EW']

    return pd.read_csv(path, skiprows=1, sep=r'\s+', engine='python', names=column_UV_em_lines)



#####################################
#  BPASS Load over all metallicity  #
#####################################

def rates_all_z(data_path, imf, binary=True):
    """
    Loads the BPASS supernova event files.

    Notes
    -----
    The rates are just read from file and not normalised.

    Input
    -----
    data_path : `str`
        The filepath to the folder containing the BPASS data

    binary : `bool`
        Use the binary files or just the single stars. Default=True

    imf : `str`
        BPASS Identifier of the IMF to be used.
        The accepted IMF identifiers are:
        - `"imf_chab100"`
        - `"imf_chab300"`
        - `"imf100_100"`
        - `"imf100_300"`
        - `"imf135_100"`
        - `"imf135_300"`
        - `"imfall_300"`
        - `"imf170_100"`
        - `"imf170_300"`

    Returns
    -------
    `pandas.DataFrame` (51, (8,13)) (log_age, (event_types, metallicity)
        A pandas MultiIndex dataframe containing the BPASS number of events
        per metallicity per type.
        Usage:   rates.loc[log_age, (type, metallicity)]
        Example: rates.loc[6.5, ("Ia", 0.02)]


        Notes
        -----
        This dataframe has the following structure.
        The index is the log_age as a float.
        The column is a `pandas.MultiIndex` with the event types
        (level=0, `float`) and the metallicity (level=1, `float`)

        |Event Type | Ia      | IIP      |  ... | PISNe | low_mass |
        |Metallicity| 0.00001 | 0.00001  |  ... |  0.04 |    0.04  |
        | log_age   |---------|----------|------|-------|----------|
        |    6.0    |
        |    ...    |                  Event Rate values
        |    11.0   |

    """

    # Check population type
    star = "bin" if binary else "sin"

    # Check if the given IMF is in the accepted IMFs
    if imf not in BPASS_IMFS:
        raise HokiKeyError(
            f"{imf} is not a BPASS IMF. Please select a correct IMF.\n"\
            "These can be found in the documentation of this function.")

    # Create the output DataFrame
    arrays = [BPASS_NUM_METALLICITIES, BPASS_EVENT_TYPES]
    columns = pd.MultiIndex.from_product(
        arrays, names=["Metallicicty", "Event Type"])

    rates = pd.DataFrame(index=BPASS_TIME_BINS,
                         columns=columns,
                         dtype=np.float64)
    rates.index.name = "log_age"

    # load supernova count files
    for num, metallicity in enumerate(BPASS_METALLICITIES):
        data = model_output(
            f"{data_path}/supernova-{star}-{imf}.{metallicity}.dat"
        )
        data = data.loc[:, slice(BPASS_EVENT_TYPES[0], BPASS_EVENT_TYPES[-1])]

        rates.loc[:, (BPASS_NUM_METALLICITIES[num], slice(None))] = data.to_numpy()

    # swap metallicity and event type
    return rates.swaplevel(0, 1, axis=1)


def spectra_all_z(data_path, imf, binary=True):
    """
    Load all BPASS spectra from files.

    Notes
    -----
    The first time this function is ran on a folder it will generate a pickle
    file containing all the BPASS spectra per metallicity for faster loading
    in the future. It stores the file in the same folder with the name:
    `all_spectra-[bin/sin]-[imf].pkl`

    The spectra are just read from file and not normalised.


    Input
    -----
    data_path : `str`
        The path to the folder containing the BPASS spectra.

    binary : `bool`
        Use the binary files or just the single stars. Default=True

    imf : `str`
        BPASS Identifier of the IMF to be used.
        The accepted IMF identifiers are:
        - `"imf_chab100"`
        - `"imf_chab300"`
        - `"imf100_100"`
        - `"imf100_300"`
        - `"imf135_100"`
        - `"imf135_300"`
        - `"imfall_300"`
        - `"imf170_100"`
        - `"imf170_300"`


    Returns
    -------
    spectra : `numpy.ndarray` (13, 51, 100000) [(metallicity, log_age, wavelength)]
        A 3D numpy array containing all the BPASS spectra for a specific imf
        and binary or single star population.
        Usage: spectra[1][2][1000]
                (gives L_\\odot for Z=0.0001 and log_age=6.2 at 999 Angstrom)

    """
    # Check population type
    star = "bin" if binary else "sin"

    # check IMF key
    if imf not in BPASS_IMFS:
        raise HokiKeyError(
            f"{imf} is not a BPASS IMF. Please select a correct IMF.")

    # check if data_path is a string
    if not isinstance(data_path, str):
         raise HokiTypeError("The folder location is expected to be a string.")

    # check if compiled file exists
    if os.path.isfile(f"{data_path}/all_spectra-{star}-{imf}.npy"):
        print("Loading precompiled file.")
        spectra = np.load(f"{data_path}/all_spectra-{star}-{imf}.npy")
        print("Done Loading.")
    # Otherwise compile
    else:
        print("Compiled file not found. Data will be compiled")
        spec = hoki.data_compilers.SpectraCompiler(
            data_path, data_path, imf, binary=binary
        )
<<<<<<< HEAD
        spectra = spec.spectra
    return spectra


=======
        spectra = spec.output
    return spectra


def emissivities_all_z(data_path, imf, binary=True):
    """
    Load all BPASS emissivities from files.

    Notes
    -----
    The first time this function is run on a folder it will generate an npy
    file containing all the BPASS emissivities for faster loading in the
    future. It stores the file in the same folder with the name:
    `all_ionizing-[bin/sin]-[imf].npy`.

    The emissivities are just read from file and not normalised.


    Input
    -----
    data_path : `str`
        The path to the folder containing the BPASS files.

    binary : `bool`
        Use the binary files or just the single stars. Default=True

    imf : `str`
        BPASS Identifier of the IMF to be used.
        The accepted IMF identifiers are:
        - `"imf_chab100"`
        - `"imf_chab300"`
        - `"imf100_100"`
        - `"imf100_300"`
        - `"imf135_100"`
        - `"imf135_300"`
        - `"imfall_300"`
        - `"imf170_100"`
        - `"imf170_300"`

    Returns
    -------
    emissivities : `numpy.ndarray` (N_Z, N_age, 4) [(metallicity, log_age, band)]
        A 3D numpy array containing all the BPASS emissivities (Nion [1/s],
        L_Halpha [ergs/s], L_FUV [ergs/s/A], L_NUV [ergs/s/A]) for a specific
        imf and binary or single star population.
        Usage: spectra[1][2][0]
                (gives Nion for Z=0.0001 and log_age=6.2)
    """
    # Check population type
    star = "bin" if binary else "sin"

    # check IMF key
    if imf not in BPASS_IMFS:
        raise HokiKeyError(
            f"{imf} is not a BPASS IMF. Please select a correct IMF.")

    # check if data_path is a string
    if not isinstance(data_path, str):
         raise HokiTypeError("The folder location is expected to be a string.")

    # Check if compiled spectra are already present in data folder
    if os.path.isfile(f"{data_path}/all_ionizing-{star}-{imf}.npy"):
        print("Load precompiled file.")
        emissivities = np.load(f"{data_path}/all_ionizing-{star}-{imf}.npy")
        print("Done Loading.")

    # Compile the spectra for faster reading next time otherwise
    else:
        print("Compiled file not found. Data will be compiled.")
        res = hoki.data_compilers.EmissivityCompiler(
            data_path, data_path, imf, binary=binary
        )
        emissivities = res.output
    return emissivities


>>>>>>> 8bbe799b
#################
#               #
#################

def _do_not_use():
    import webbrowser
    url = "https://www.youtube.com/watch?v=dQw4w9WgXcQ"
    webbrowser.open_new_tab(url)<|MERGE_RESOLUTION|>--- conflicted
+++ resolved
@@ -571,12 +571,6 @@
         spec = hoki.data_compilers.SpectraCompiler(
             data_path, data_path, imf, binary=binary
         )
-<<<<<<< HEAD
-        spectra = spec.spectra
-    return spectra
-
-
-=======
         spectra = spec.output
     return spectra
 
@@ -653,7 +647,6 @@
     return emissivities
 
 
->>>>>>> 8bbe799b
 #################
 #               #
 #################
