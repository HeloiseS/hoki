"""
This module implements the tools to easily load BPASS data.
"""

import pandas as pd
import hoki.hrdiagrams as hr
from hoki.constants import *
import os
import yaml
import io
import pickle
import pkg_resources
<<<<<<< HEAD
import hoki.data_compilers
from hoki.utils.exceptions import HokiKeyError
=======
import warnings
from hoki.utils.exceptions import HokiDeprecationWarning
>>>>>>> d24efbed

# TODO: Should I allow people to chose to load the data into a numpy arrays as well or is the
#       data frame good enough?

__all__ = ['model_input', 'model_output', 'set_models_path', 'unpickle']

data_path = pkg_resources.resource_filename('hoki', 'data')


########################
# GENERAL LOAD HELPERS #
########################


def unpickle(path):
    """Extract pickle files"""
    assert os.path.isfile(path), 'File not found.'
    return pickle.load(open(path, 'rb'))


# TODO: Deprecation warning
def set_models_path(path):
    """
    Changes the path to the stellar models in hoki's settings

    Parameters
    ----------
    path : str,
        Absolute path to the top level of the stellar models this could be a directory named something like
        bpass-v2.2-newmodels and the next level down should contain 'NEWBINMODS' and 'NEWSINMODS'.


    Notes
    -----
    You are going to have to reload hoki for your new path to take effect.

    """
    deprecation_msg = "set_models_path has been moved to the hoki.constants module -- In future versions of hoki" \
                      "calling set_models_path from hoki.load will fail"

    warnings.warn(deprecation_msg, HokiDeprecationWarning)

    assert os.path.isdir(path), 'HOKI ERROR: The path provided does not correspond to a valid directory'

    path_to_settings = data_path+'/settings.yaml'
    with open(path_to_settings, 'r') as stream:
        settings = yaml.safe_load(stream)

    settings['models_path'] = path
    with io.open(path_to_settings, 'w', encoding='utf8') as outfile:
        yaml.dump(settings, outfile, default_flow_style=False, allow_unicode=True)

    print('Looks like everything went well! You can check the path was correctly updated by looking at this file:'
          '\n'+path_to_settings)


########################
#  LOAD DUMMY VARIABLE #
########################


def dummy_to_dataframe(filename, bpass_version=DEFAULT_BPASS_VERSION):
    """Reads in dummy to df from a filename"""
    inv_dict ={v: k for k, v in dummy_dicts[bpass_version].items()}
    cols = [inv_dict[key] if key in inv_dict.keys() else 'Nan'+str(key) for key in range(96)]
    dummy = pd.read_csv(filename, names=cols, sep=r"\s+", engine='python')
    return dummy

#########################
# MODEL INPUT FUNCTIONS #
#########################

def model_input(path):
    """
    Loads inputs from one file and put them in a dataframe

    Parameters
    ----------
    path : str
        Path to the file containing the input data.

    Returns
    -------

    """

    assert isinstance(path, str), "The location of the file is expected to be a string."
    assert os.path.isfile(path), f"File {path} does not exist, or its path is incorrect."

    lines = open(path).read().split("\n")

    # rows [a,b,c,d] in the BPASS manual
    row = [1, 0, 0, 0]

    # All potential input parameters and filename
    # If there is no corresponding value for a particular model, will append a NaN
    filenames = []
    modelimfs = []
    modeltypes = []
    mixedimf = []
    mixedage = []
    initialBH = []
    initialP = []

    # This goes through the file line by line. Using .split is not possible/convenient
    # The vector will tell use what we should do with this line.
    for l in lines[1:]:

        # This line contains the filename.
        if row[0]:
            filenames.append(l)
            # The next line will contain the imf probability and the type - we reset the vector..
            row = [0, 1, 0, 0]
            # ... and we skip the rest to read in the next line.
            continue

        # This line contains the imf probability and the type
        elif row[1]:
            elements = l.split() # we split the line into the 2 values
            modelimfs.append(elements[0]) # and append them
            modeltypes.append(elements[1])

            # The next step is decided according to the value of type
            # To know what each value means, consult the BPASS manual
            if int(elements[1]) < 2:
                # In this case all the other potential inputs are NaNs and we go back to the
                # beginning to read a new file name
                row = [1, 0, 0, 0]
                mixedimf.append(0.0)
                mixedage.append(0.0)
                initialBH.append(np.nan)
                initialP.append(np.nan)
                continue

            elif int(elements[1]) != 4:
                # If type is 2 or 3, we know the initial BH and initial P will be NaN
                # but we also need to read the next line so we set the vector accordingly.
                row = [0, 0, 1, 0]
                initialBH.append(np.nan)
                initialP.append(np.nan)
                continue

            elif int(elements[1]) == 4:
                # If the type is 4 we need all the other outputs, so we need the next 2 lines.
                # We set the vector accordingly.
                row = [0, 0, 1, 1]
                continue

        elif row[2]:
            # Splitting the two values and putting them in their respective lists
            elements = l.split()
            mixedimf.append(elements[0])
            mixedage.append(elements[1])

            # Then depending on whether we need the next line for more inputs
            # we set the vector to either go back to reading a filename or to probe those inputs.
            if not row[3]:
                row = [1, 0, 0, 0]
            if row[3]:
                row[2] = 0

            continue

        elif row[3]:
            # This reads the last possible pair of inputs and puts them in their rightful lists.
            elements = l.split()
            initialBH.append(elements[0])
            initialP.append(elements[0])
            # We then reset the vector to be reading in filenames because no more inputs are coming
            row = [1, 0, 0, 0]

    # Once we've goe through the whole file and filled our lists, we can put them in a dataframe
    # with some named columns and set the datatypes to strings and numbers.
    input_df = pd.DataFrame.from_dict({'filenames': filenames[:-1], 'model_imf': modelimfs,
                                       'types': modeltypes, 'mixed_imf': mixedimf,
                                       'mixed_age': mixedage, 'initial_BH': initialBH,
                                       'initial_P': initialP}).astype({'filenames': str,
                                                                       'model_imf': float,
                                                                       'types': int,
                                                                       'mixed_imf': float,
                                                                       'mixed_age': float,
                                                                       'initial_BH': float,
                                                                       'initial_P': float})
    return input_df


##########################
# MODEL OUTPUT FUNCTIONS #
##########################

def model_output(path, hr_type=None):
    """
    Loads a BPASS output file

    Parameters
    ----------
    path : str
        Path to the file containing the target data.

    hr_type : str, optional
        Type of HR diagram to load: 'TL', 'Tg' or 'TTG'.

    Returns
    -------
    Output Data : pandas.DataFrame or hoki.hrdiagrams.HRDiagrams object

    """

    assert isinstance(path, str), "HOKI ERROR: The location of the file is expected to be a string."
    assert os.path.isfile(path), "HOKI ERROR: This file does not exist, or its path is incorrect."
    assert hr_type in [None,'TL', 'Tg', 'TTG'], "HOKI ERROR: The HR diagram type is invalid. " \
                                                "Available options are: 'TL', 'Tg', 'TTG'. "

    if "supernova" in path:
        return _sn_rates(path)

    elif "numbers" in path:
        return _stellar_numbers(path)

    elif "yields" in path:
        return _yields(path)

    elif "starmass" in path:
        return _stellar_masses(path)

    elif "spectra" in path:
        return _sed(path)

    elif "ioniz" in path:
        return _ionizing_flux(path)

    elif "colour" in path:
        return _colours(path)

    elif "hrs" in path and hr_type == 'TL':
        return _hrTL(path)

    elif "hrs" in path and hr_type == 'Tg':
        return _hrTg(path)

    elif "hrs" in path and hr_type == 'TTG':
        return _hrTTG(path)

    else:
        print("HOKI ERROR -- Could not load the Stellar Population output. "
              "\nDEBUGGING ASSISTANT:\n1) Is the filename correct?"
              "\n2) Trying to load an HR diagram? "
              "Make sure hr_type is set! Available options are: 'TL', 'Tg', 'TTG'. ")


def _sn_rates(path):
    """
    Loads One Supernova rate file into a dataframe
    """
    return pd.read_csv(path, sep=r"\s+",
                       names=['log_age', 'Ia', 'IIP', 'II', 'Ib', 'Ic', 'LGRB', 'PISNe', 'low_mass',
                       'e_Ia', 'e_IIP', 'e_II', 'e_Ib', 'e_Ic', 'e_LGRB', 'e_PISNe', 'e_low_mass',
                       'age_yrs'], engine='python')


def _stellar_numbers(path):
    """
    Load One stellar type number file into a dataframe
    """
    return pd.read_csv(path, sep=r"\s+",
                       names=['log_age', 'O_hL', 'Of_hL', 'B_hL', 'A_hL', 'YSG_hL',
                              'K_hL', 'M_hL', 'WNH_hL', 'WN_hL', 'WC_hL',
                              'O_lL', 'Of_lL', 'B_lL', 'A_lL', 'YSG_lL',
                              'K_lL', 'M_lL', 'WNH_lL', 'WN_lL', 'WC_lL'], engine='python')


def _yields(path):
    """
    Load One yields file into a dataframe
    """
    return pd.read_csv(path, sep=r"\s+",
                       names=['log_age', 'H_wind', 'He_wind', 'Z_wind', 'E_wind',
                              'E_sn', 'H_sn', 'He_sn', 'Z_sn'], engine='python')


def _stellar_masses(path):
    """
    Load One stellar masses file into a dataframe
    """
    return pd.read_csv(path, sep=r"\s+",
                       names=['log_age', 'stellar_mass', 'remnant_mass'], engine='python')


def _hrTL(path):
    """
    Load HR diagrams (TL type)
    """
    # 'a' is just a place order which contains the whole file in an array of shape (45900,100)
    a = np.loadtxt(path)
    return hr.HRDiagram(a[0:5100,:].reshape(51,100,100),
                        a[5100:10200,:].reshape(51,100,100),
                        a[10200:15300,:].reshape(51,100,100), hr_type='TL')


def _hrTg(path):
    """
    Load One HR diagrams (Tg type)
    """
    a = np.loadtxt(path)
    return hr.HRDiagram(a[15300:20400,:].reshape(51,100,100),
                        a[20400:25500,:].reshape(51,100,100),
                        a[25500:30600,:].reshape(51,100,100), hr_type='Tg')


def _hrTTG(path):
    """
    Load One HR diagrams (T/TG type)
    """
    a = np.loadtxt(path)
    return hr.HRDiagram(a[30600:35700,:].reshape(51,100,100),
                        a[35700:40800,:].reshape(51,100,100),
                        a[40800:,:].reshape(51,100,100), hr_type='TTG')


def _sed(path):
    """
    Load One SED file
    """
    return pd.read_csv(path, sep=r"\s+", engine='python',
                       names=['WL', '6.0', '6.1', '6.2', '6.3', '6.4', '6.5', '6.6', '6.7', '6.8',
                              '6.9', '7.0', '7.1', '7.2', '7.3', '7.4', '7.5', '7.6', '7.7', '7.8',
                              '7.9', '8.0', '8.1', '8.2', '8.3', '8.4', '8.5', '8.6', '8.7', '8.8',
                              '8.9', '9.0', '9.1', '9.2', '9.3', '9.4', '9.5', '9.6', '9.7', '9.8',
                              '9.9', '10.0', '10.1', '10.2', '10.3', '10.4', '10.5', '10.6', '10.7',
                              '10.8', '10.9', '11.0'])


def _ionizing_flux(path):
    """
    Load One ionizing flux file
    """
    return pd.read_csv(path, sep=r'\s+', engine='python',
                       names=['log_age', 'prod_rate', 'halpha', 'FUV', 'NUV'])


def _colours(path):
    """
    Load One colour file
    """
    return pd.read_csv(path, sep=r'\s+', engine='python',
                       names=['log_age', 'V-I', 'U', 'B', 'V', 'R', 'I', 'J', 'H', 'K', 'u',
                              'g', 'r', 'i', 'z', 'f300w', 'f336w', 'f435w', 'f450w', 'f555w',
                              'f606w', 'f814w', 'prod_rate', 'halpha', 'FUV', 'NUV'])


##########################
# NEBULAR EMISSION LINES #
##########################


def nebular_lines(path):
    """
    Load the nebular line output information
    Parameters
    ----------
    path

    Returns
    -------

    """
    assert isinstance(path, str), "HOKI ERROR: The location of the file is expected to be a string."
    assert os.path.isfile(path), "HOKI: ERROR This file does not exist, or its path is incorrect."

    if 'UV' in path:
        return _UV_nebular_lines(path)
    elif 'Optical' in path:
        return _optical_nebular_lines(path)


def _optical_nebular_lines(path):
    column_opt_em_lines=['model_num', 'logU', 'log_nH', 'log_age',
                         'NII6548_F', 'NII6548_EW', 'NII6584_F', 'NII6584_EW',
                         'SiII6716_F', 'SiII6716_EW', 'SiII6731_F', 'SiII6731_EW',
                         'OI6300_F', 'OI6300_EW',
                         'OIII4959_F','OIII4959_EW','OIII5007_F','OIII5007_EW',
                         'Halpha_F', 'Halpha_EW', 'Hbeta_F', 'Hbeta_EW',
                         'HeI4686_F', 'HeI4686_EW']

    return pd.read_csv(path, skiprows=1, sep=r'\s+', engine='python', names=column_opt_em_lines)


def _UV_nebular_lines(path):
    column_UV_em_lines = ['model_num', 'logU', 'log_nH', 'log_age',
                          'HeII1640_F', 'HeII1640_EW',
                          'CIII1907_F', 'CIII1907_EW', 'CIII1910_F', 'CIII1910_EW',
                          'CIV1548_F', 'CIV1548_EW', 'CIV1551_F', 'CIV1551_EW',
                          'OI1357_F', 'OI1357_EW',
                          'OIII1661_F', 'OIII1661_EW', 'OIII1666_F', 'OIII1666_EW',
                          'SiII1263_F', 'SiII1263_EW', 'SiIII1308_F', 'SiIII1308_EW', 'SiII1531_F', 'SiII1531_EW']

    return pd.read_csv(path, skiprows=1, sep=r'\s+', engine='python', names=column_UV_em_lines)



#####################################
#  BPASS Load over all metallicity  #
#####################################

def all_rates(data_path, imf, binary=True):
    """
    Loads the BPASS supernova event files.

    Notes
    -----
    The rates are just read from file and not normalised.

    Input
    -----
    data_path : `str`
        The filepath to the folder containing the BPASS data

    binary : `bool`
        Use the binary files or just the single stars. Default=True

    imf : `str`
        BPASS Identifier of the IMF to be used.
        The accepted IMF identifiers are:
        - `"imf_chab100"`
        - `"imf_chab300"`
        - `"imf100_100"`
        - `"imf100_300"`
        - `"imf135_100"`
        - `"imf135_300"`
        - `"imfall_300"`
        - `"imf170_100"`
        - `"imf170_300"`

    Returns
    -------
    `pandas.DataFrame` (51, (8,13))
        A pandas MultiIndex dataframe containing the BPASS number of events
        per metallicity per type.
        Usage: rates.loc[log_age, (type, metallicity)]


        Notes
        -----
        This dataframe has the following structure.
        The index is the log_age as a float.
        The column is a `pandas.MultiIndex` with the event types
        (level=0, `float`) and the metallicity (level=1, `float`)

        |Event Type | Ia      | IIP      |  ... | PISNe | low_mass |
        |Metallicity| 0.00001 | 0.00001  |  ... |  0.04 |    0.04  |
        | log_age   |---------|----------|------|-------|----------|
        |    6.0    |
        |    ...    |                  Event Rate values
        |    11.0   |

    """

    # Check population type
    star = "bin" if binary else "sin"

    # Check if the given IMF is in the accepted IMFs
    if imf not in BPASS_IMFS:
        raise HokiKeyError(
            f"{imf} is not a BPASS IMF. Please select a correct IMF.\n"\
            "These can be found in the documentation of this function.")

    # Create the output DataFrame
    arrays = [BPASS_NUM_METALLICITIES, BPASS_EVENT_TYPES]
    columns = pd.MultiIndex.from_product(
        arrays, names=["Metallicicty", "Event Type"])

    rates = pd.DataFrame(index=BPASS_TIME_BINS,
                         columns=columns,
                         dtype=np.float64)
    rates.index.name = "log_age"

    # load supernova count files
    for num, metallicity in enumerate(BPASS_METALLICITIES):
        data = model_output(
            f"{data_path}/supernova-{star}-{imf}.z{metallicity}.dat"
        )
        data = data.loc[:, slice(BPASS_EVENT_TYPES[0], BPASS_EVENT_TYPES[-1])]

        rates.loc[:, (BPASS_NUM_METALLICITIES[num], slice(None))] = data.to_numpy()

    # swap metallicity and event type
    return rates.swaplevel(0, 1, axis=1)


def all_spectra(data_path, imf, binary=True):
    """
    Load all BPASS spectra from files.

    Notes
    -----
    The first time this function is ran on a folder it will generate a pickle
    file containing all the BPASS spectra per metallicity for faster loading
    in the future. It stores the file in the same folder with the name:
    `all_spectra-[bin/sin]-[imf].pkl`

    The spectra are just read from file and not normalised.


    Input
    -----
    data_path : `str`
        The path to the folder containing the BPASS spectra.

    binary : `bool`
        Use the binary files or just the single stars. Default=True

    imf : `str`
        BPASS Identifier of the IMF to be used.
        The accepted IMF identifiers are:
        - `"imf_chab100"`
        - `"imf_chab300"`
        - `"imf100_100"`
        - `"imf100_300"`
        - `"imf135_100"`
        - `"imf135_300"`
        - `"imfall_300"`
        - `"imf170_100"`
        - `"imf170_300"`


    Returns
    -------
    spectra : `numpy.ndarray` (13, 51, 100000) [(metallicity, log_age, wavelength)]
        A 3D numpy array containing all the BPASS spectra for a specific imf
        and binary or single star population.
        Usage: spectra[1][2][1000]
                (gives L_\\odot for Z=0.0001 and log_age=6.2 at 999 Angstrom)

    """
    # Check population type
    star = "bin" if binary else "sin"

    # check IMF key
    if imf not in BPASS_IMFS:
        raise HokiKeyError(
            f"{imf} is not a BPASS IMF. Please select a correct IMF.")

    # Check if compiled spectra are already present in data folder
    try:
        print("Trying to load precompiled file.")
        spectra = np.load(f"{data_path}/all_spectra-{star}-{imf}.npy")
        print("Done Loading.")

    # Compile the spectra for faster reading next time
    except FileNotFoundError:
        print("Failed")
        print("Data will be compiled")
        spec = hoki.data_compilers.SpectraCompiler(
            data_path, data_path, imf, binary=binary
        )
        spectra = spec.spectra
    return spectra



#################
#               #
#################

def _do_not_use():
    import webbrowser
    url = "https://www.youtube.com/watch?v=dQw4w9WgXcQ"
    webbrowser.open_new_tab(url)<|MERGE_RESOLUTION|>--- conflicted
+++ resolved
@@ -10,13 +10,9 @@
 import io
 import pickle
 import pkg_resources
-<<<<<<< HEAD
 import hoki.data_compilers
-from hoki.utils.exceptions import HokiKeyError
-=======
 import warnings
-from hoki.utils.exceptions import HokiDeprecationWarning
->>>>>>> d24efbed
+from hoki.utils.exceptions import HokiDeprecationWarning, HokiKeyError
 
 # TODO: Should I allow people to chose to load the data into a numpy arrays as well or is the
 #       data frame good enough?
