--- conflicted
+++ resolved
@@ -49,7 +49,6 @@
     Hoki Key error
     """
 
-<<<<<<< HEAD
 class HokiTypeError(TypeError):
     """
     Hoki Type error
@@ -58,9 +57,4 @@
 class HokiAttributeError(AttributeError):
     """
     Hoki Attribute error
-=======
-class HokiTypeError(KeyError):
     """
-    Hoki Key error
->>>>>>> d24efbed
-    """