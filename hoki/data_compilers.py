"""
Author: Max Briel

Objects and pipelines that compile BPASS data files into more convenient, more pythonic data types
"""

import numpy as np

<<<<<<< HEAD
from hoki.constants import BPASS_IMFS, BPASS_METALLICITIES
=======
from hoki.constants import (BPASS_IMFS, BPASS_METALLICITIES,
                            BPASS_NUM_METALLICITIES, BPASS_TIME_BINS)
>>>>>>> 31031b9a
from hoki.utils.progressbar import print_progress_bar


class SpectraCompiler():
    """
    Pipeline to load the BPASS spectra txt files and save them as a 3D
    `numpy.ndarray` binary file.

    Attributes
    ----------
    spectra : `numpy.ndarray` (13, 51, 100000) [(metallicity, log_age, wavelength)]
        A 3D numpy array containing all the BPASS spectra for a specific imf
        and binary or single star population.
        Usage: spectra[1][2][1000]
                (gives L_\\odot for Z=0.0001 and log_age=6.2 at 999 Angstrom)
    """

    def __init__(self, spectra_folder, output_folder, imf, binary=True, verbose=False):
        """
        Input
        -----
        spectra_folder : `str`
            Path to the folder containing the spectra of the given imf.

        output_folder : `str`
            Path to the folder, where to output the pickled pandas.DataFrame

        imf : `str`
            BPASS IMF Identifiers
            The accepted IMF identifiers are:
            - `"imf_chab100"`
            - `"imf_chab300"`
            - `"imf100_100"`
            - `"imf100_300"`
            - `"imf135_100"`
            - `"imf135_300"`
            - `"imfall_300"`
            - `"imf170_100"`
            - `"imf170_300"`

        binary : `bool`
            If `True`, loads the binary files. Otherwise, just loads single stars.
            Default=True

        verbose : `bool`
            If `True` prints out extra information for the user.
            Default=False
        """
        if verbose:
            _print_welcome()

        # Check population type
        star = "bin" if binary else "sin"

        # check IMF key
        if imf not in BPASS_IMFS:
            raise HokiKeyError(
                f"{imf} is not a BPASS IMF. Please select a correct IMF.")

        # Setup the numpy output
        spectra = np.empty((13, 51, 100000), dtype=np.float64)

        # loop over all the metallicities and load all the spectra
        for num, metallicity in enumerate(BPASS_METALLICITIES):
            print_progress_bar(num, 12)
<<<<<<< HEAD
            spectra[num] = np.loadtxt(f"{spectra_folder}/spectra-{star}-{imf}.z{metallicity}.dat").T[1:, :]
=======

            # use manual load, because otherwise a cyclic import is required.
            data = pd.read_csv(f"{spectra_folder}/spectra-{star}-{imf}.z{metallicity}.dat",
                               sep=r"\s+",
                               engine='python',
                               names=['WL']+[f"{i:.1f}" for i in BPASS_TIME_BINS])
            spectra[num] = data.loc[:, slice("6.0", "11.0")].T.to_numpy()
>>>>>>> 31031b9a

        # pickle the datafile
        np.save(f"{output_folder}/all_spectra-{star}-{imf}", spectra)
        self.spectra = spectra
        print(
            f"Spectra file stored in {output_folder} as 'all_spectra-{star}-{imf}.npy'")
        if verbose:
            _print_exit_message()


def _print_welcome():
    print('*************************************************')
    print('*******    YOUR DATA IS BEING COMPILED     ******')
    print('*************************************************')
    print("\n\nThis may take a while ;)\nGo get yourself a cup of tea, sit back and relax\nI'm working for you boo!")

    print(
        "\nNOTE: The progress bar doesn't move smoothly - it might accelerate or slow down - it's perfectly normal :D")


def _print_exit_message():

    print('\n\n\n*************************************************')
    print('*******     JOB DONE! HAPPY SCIENCING!     ******')
    print('*************************************************')<|MERGE_RESOLUTION|>--- conflicted
+++ resolved
@@ -6,12 +6,7 @@
 
 import numpy as np
 
-<<<<<<< HEAD
 from hoki.constants import BPASS_IMFS, BPASS_METALLICITIES
-=======
-from hoki.constants import (BPASS_IMFS, BPASS_METALLICITIES,
-                            BPASS_NUM_METALLICITIES, BPASS_TIME_BINS)
->>>>>>> 31031b9a
 from hoki.utils.progressbar import print_progress_bar
 
 
@@ -77,17 +72,7 @@
         # loop over all the metallicities and load all the spectra
         for num, metallicity in enumerate(BPASS_METALLICITIES):
             print_progress_bar(num, 12)
-<<<<<<< HEAD
             spectra[num] = np.loadtxt(f"{spectra_folder}/spectra-{star}-{imf}.z{metallicity}.dat").T[1:, :]
-=======
-
-            # use manual load, because otherwise a cyclic import is required.
-            data = pd.read_csv(f"{spectra_folder}/spectra-{star}-{imf}.z{metallicity}.dat",
-                               sep=r"\s+",
-                               engine='python',
-                               names=['WL']+[f"{i:.1f}" for i in BPASS_TIME_BINS])
-            spectra[num] = data.loc[:, slice("6.0", "11.0")].T.to_numpy()
->>>>>>> 31031b9a
 
         # pickle the datafile
         np.save(f"{output_folder}/all_spectra-{star}-{imf}", spectra)
