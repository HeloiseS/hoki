--- conflicted
+++ resolved
@@ -28,11 +28,7 @@
 BPASS_LINEAR_TIME_EDGES = np.append([0.0], 10**np.arange(6.05, 11.15, 0.1))
 BPASS_LINEAR_TIME_INTERVALS = np.diff(BPASS_LINEAR_TIME_EDGES)
 
-<<<<<<< HEAD
-BPASS_METALLICITIES = ["em5", "em4", "001","002", "003", "004", "006", "008", "010", "014", "020", "030", "040"]
-=======
 BPASS_METALLICITIES = ["zem5", "zem4", "z001","z002", "z003", "z004", "z006", "z008", "z010", "z014", "z020", "z030", "z040"]
->>>>>>> 920edefc
 BPASS_NUM_METALLICITIES = np.array([0.00001, 0.0001, 0.001, 0.002, 0.003, 0.004, 0.006, 0.008, 0.010,
                                     0.014, 0.020, 0.030, 0.040])
 BPASS_METALLICITY_MID_POINTS = (BPASS_NUM_METALLICITIES[1:] + BPASS_NUM_METALLICITIES[:-1])/2
@@ -44,11 +40,8 @@
               "imf135_100", "imf135_300", "imf135all_100", "imf170_100",
               "imf170_300"]
 
-<<<<<<< HEAD
 # wavelengths at which spectra are given [angstrom]
 BPASS_WAVELENGTHS = np.arange(1, 100001)
-=======
->>>>>>> 920edefc
 
 # Create a deprecation warning when using dummy_dict
 dummy_dict = {'timestep': 0, 'age': 1, 'log(R1)': 2, 'log(T1)': 3, 'log(L1)': 4, 'M1': 5, 'He_core1': 6, 'CO_core1': 7,
@@ -62,9 +55,6 @@
               'u': 61, 'g': 62, 'r': 63, 'i': 64, 'z': 65, 'f300w': 66, 'f336w': 67, 'f435w': 68, 'f450w': 69,
               'f555w': 70, 'f606w': 71, 'f814w': 72, 'U2': 73, 'B2': 74, 'V2': 75, 'R2': 76, 'I2': 77, 'J2': 78,
               'H2': 79, 'K2': 80, 'u2': 81, 'g2': 82, 'r2': 83, 'i2': 84, 'z2': 85, 'f300w2': 86, 'f336w2': 87,
-<<<<<<< HEAD
-              'f435w2': 88, 'f450w2': 89, 'f555w2': 90, 'f606w2': 91, 'f814w2': 92, 'Halpha': 93, 'FUV': 94, 'NUV': 95}
-=======
               'f435w2': 88, 'f450w2': 89, 'f555w2': 90, 'f606w2': 91, 'f814w2': 92, 'Halpha': 93, 'FUV': 94, 'NUV': 95}
 
 dummy_manual = {'timestep': 'Time Step Number',
@@ -229,5 +219,4 @@
         yaml.dump(settings, outfile, default_flow_style=False, allow_unicode=True)
 
     print('Looks like everything went well! You can check the path was correctly updated by looking at this file:'
-          '\n'+path_to_settings)
->>>>>>> 920edefc
+          '\n'+path_to_settings)