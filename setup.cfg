--- conflicted
+++ resolved
@@ -24,13 +24,9 @@
 	matplotlib
 	pyyaml
 	wheel
-	pysynphot
 	numba
-<<<<<<< HEAD
-=======
 	emcee
 	corner
->>>>>>> 920edefc
 setup_requires = setuptools_scm
 python_requires = >=3.5
 #use_2to3 = False
