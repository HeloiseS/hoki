--- conflicted
+++ resolved
@@ -25,12 +25,9 @@
 	pyyaml
 	wheel
 	pysynphot
-<<<<<<< HEAD
 	numba
-=======
 	emcee
 	corner
->>>>>>> d24efbed
 setup_requires = setuptools_scm
 python_requires = >=3.5
 #use_2to3 = False
