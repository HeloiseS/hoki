--- conflicted
+++ resolved
@@ -24,10 +24,6 @@
 	matplotlib
 	pyyaml
 	wheel
-<<<<<<< HEAD
-	pysynphot
-=======
->>>>>>> 8bbe799b
 	numba
 	emcee
 	corner
